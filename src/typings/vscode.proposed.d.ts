/*---------------------------------------------------------------------------------------------
 *  Copyright (c) Microsoft Corporation. All rights reserved.
 *  Licensed under the MIT License. See License.txt in the project root for license information.
 *--------------------------------------------------------------------------------------------*/

/**
 * This is the place for API experiments and proposals.
 * These API are NOT stable and subject to change. They are only available in the Insiders
 * distribution and CANNOT be used in published extensions.
 *
 * To test these API in local environment:
 * - Use Insiders release of VS Code.
 * - Add `"enableProposedApi": true` to your package.json.
 * - Copy this file to your project.
 */

declare module 'vscode' {

<<<<<<< HEAD
	//#region Joh: decorations
=======
	//#region Alex - resolvers

	export class ResolvedAuthority {
		readonly host: string;
		readonly port: number;
		debugListenPort?: number;
		debugConnectPort?: number;

		constructor(host: string, port: number);
	}

	export interface RemoteAuthorityResolver {
		resolve(authority: string): ResolvedAuthority | Thenable<ResolvedAuthority>;
	}

	export interface ResourceLabelFormatter {
		scheme: string;
		authority?: string;
		formatting: ResourceLabelFormatting;
	}

	export interface ResourceLabelFormatting {
		label: string; // myLabel:/${path}
		separator: '/' | '\\' | '';
		tildify?: boolean;
		normalizeDriveLetter?: boolean;
		workspaceSuffix?: string;
		authorityPrefix?: string;
	}

	export namespace workspace {
		export function registerRemoteAuthorityResolver(authorityPrefix: string, resolver: RemoteAuthorityResolver): Disposable;
		export function registerResourceLabelFormatter(formatter: ResourceLabelFormatter): Disposable;
	}

	//#endregion
	// #region Joh - code insets

	/**
	 */
	export class CodeInset {
		range: Range;
		height?: number;
		constructor(range: Range, height?: number);
	}

	export interface CodeInsetProvider {
		onDidChangeCodeInsets?: Event<void>;
		provideCodeInsets(document: TextDocument, token: CancellationToken): ProviderResult<CodeInset[]>;
		resolveCodeInset(codeInset: CodeInset, webview: Webview, token: CancellationToken): ProviderResult<CodeInset>;
	}

	export namespace languages {

		/**
		 * Register a code inset provider.
		 *
		 */
		export function registerCodeInsetProvider(selector: DocumentSelector, provider: CodeInsetProvider): Disposable;
	}

	//#endregion
	//#region Joh - selection range provider

	export interface SelectionRangeProvider {
		/**
		 * Provide selection ranges for the given positions.
		 *
		 * Selection ranges should be computed individually and independend for each postion. The editor will merge
		 * and deduplicate ranges but providers must return hierarchies of selection ranges so that a range
		 * is [contained](#Range.contains) by its parent.
		 *
		 * @param document The document in which the command was invoked.
		 * @param positions The positions at which the command was invoked.
		 * @param token A cancellation token.
		 * @return Selection ranges or a thenable that resolves to such. The lack of a result can be
		 * signaled by returning `undefined` or `null`.
		 */
		provideSelectionRanges(document: TextDocument, positions: Position[], token: CancellationToken): ProviderResult<SelectionRange[]>;
	}

	export namespace languages {

		/**
		 * Register a selection range provider.
		 *
		 * Multiple providers can be registered for a language. In that case providers are asked in
		 * parallel and the results are merged. A failing provider (rejected promise or exception) will
		 * not cause a failure of the whole operation.
		 *
		 * @param selector A selector that defines the documents this provider is applicable to.
		 * @param provider A selection range provider.
		 * @return A [disposable](#Disposable) that unregisters this provider when being disposed.
		 */
		export function registerSelectionRangeProvider(selector: DocumentSelector, provider: SelectionRangeProvider): Disposable;
	}

	//#endregion

	//#region Joh - read/write in chunks

	export interface FileSystemProvider {
		open?(resource: Uri, options: { create: boolean }): number | Thenable<number>;
		close?(fd: number): void | Thenable<void>;
		read?(fd: number, pos: number, data: Uint8Array, offset: number, length: number): number | Thenable<number>;
		write?(fd: number, pos: number, data: Uint8Array, offset: number, length: number): number | Thenable<number>;
	}

	//#endregion

	//#region Rob: search provider

	/**
	 * The parameters of a query for text search.
	 */
	export interface TextSearchQuery {
		/**
		 * The text pattern to search for.
		 */
		pattern: string;

		/**
		 * Whether or not `pattern` should match multiple lines of text.
		 */
		isMultiline?: boolean;

		/**
		 * Whether or not `pattern` should be interpreted as a regular expression.
		 */
		isRegExp?: boolean;

		/**
		 * Whether or not the search should be case-sensitive.
		 */
		isCaseSensitive?: boolean;

		/**
		 * Whether or not to search for whole word matches only.
		 */
		isWordMatch?: boolean;
	}

	/**
	 * A file glob pattern to match file paths against.
	 * TODO@roblou - merge this with the GlobPattern docs/definition in vscode.d.ts.
	 * @see [GlobPattern](#GlobPattern)
	 */
	export type GlobString = string;

	/**
	 * Options common to file and text search
	 */
	export interface SearchOptions {
		/**
		 * The root folder to search within.
		 */
		folder: Uri;

		/**
		 * Files that match an `includes` glob pattern should be included in the search.
		 */
		includes: GlobString[];

		/**
		 * Files that match an `excludes` glob pattern should be excluded from the search.
		 */
		excludes: GlobString[];

		/**
		 * Whether external files that exclude files, like .gitignore, should be respected.
		 * See the vscode setting `"search.useIgnoreFiles"`.
		 */
		useIgnoreFiles: boolean;

		/**
		 * Whether symlinks should be followed while searching.
		 * See the vscode setting `"search.followSymlinks"`.
		 */
		followSymlinks: boolean;

		/**
		 * Whether global files that exclude files, like .gitignore, should be respected.
		 * See the vscode setting `"search.useGlobalIgnoreFiles"`.
		 */
		useGlobalIgnoreFiles: boolean;

	}

	/**
	 * Options to specify the size of the result text preview.
	 * These options don't affect the size of the match itself, just the amount of preview text.
	 */
	export interface TextSearchPreviewOptions {
		/**
		 * The maximum number of lines in the preview.
		 * Only search providers that support multiline search will ever return more than one line in the match.
		 */
		matchLines: number;

		/**
		 * The maximum number of characters included per line.
		 */
		charsPerLine: number;
	}

	/**
	 * Options that apply to text search.
	 */
	export interface TextSearchOptions extends SearchOptions {
		/**
		 * The maximum number of results to be returned.
		 */
		maxResults: number;

		/**
		 * Options to specify the size of the result text preview.
		 */
		previewOptions?: TextSearchPreviewOptions;

		/**
		 * Exclude files larger than `maxFileSize` in bytes.
		 */
		maxFileSize?: number;

		/**
		 * Interpret files using this encoding.
		 * See the vscode setting `"files.encoding"`
		 */
		encoding?: string;

		/**
		 * Number of lines of context to include before each match.
		 */
		beforeContext?: number;

		/**
		 * Number of lines of context to include after each match.
		 */
		afterContext?: number;
	}

	/**
	 * Information collected when text search is complete.
	 */
	export interface TextSearchComplete {
		/**
		 * Whether the search hit the limit on the maximum number of search results.
		 * `maxResults` on [`TextSearchOptions`](#TextSearchOptions) specifies the max number of results.
		 * - If exactly that number of matches exist, this should be false.
		 * - If `maxResults` matches are returned and more exist, this should be true.
		 * - If search hits an internal limit which is less than `maxResults`, this should be true.
		 */
		limitHit?: boolean;
	}

	/**
	 * The parameters of a query for file search.
	 */
	export interface FileSearchQuery {
		/**
		 * The search pattern to match against file paths.
		 */
		pattern: string;
	}

	/**
	 * Options that apply to file search.
	 */
	export interface FileSearchOptions extends SearchOptions {
		/**
		 * The maximum number of results to be returned.
		 */
		maxResults?: number;

		/**
		 * A CancellationToken that represents the session for this search query. If the provider chooses to, this object can be used as the key for a cache,
		 * and searches with the same session object can search the same cache. When the token is cancelled, the session is complete and the cache can be cleared.
		 */
		session?: CancellationToken;
	}

	/**
	 * A preview of the text result.
	 */
	export interface TextSearchMatchPreview {
		/**
		 * The matching lines of text, or a portion of the matching line that contains the match.
		 */
		text: string;

		/**
		 * The Range within `text` corresponding to the text of the match.
		 * The number of matches must match the TextSearchMatch's range property.
		 */
		matches: Range | Range[];
	}

	/**
	 * A match from a text search
	 */
	export interface TextSearchMatch {
		/**
		 * The uri for the matching document.
		 */
		uri: Uri;

		/**
		 * The range of the match within the document, or multiple ranges for multiple matches.
		 */
		ranges: Range | Range[];

		/**
		 * A preview of the text match.
		 */
		preview: TextSearchMatchPreview;
	}

	/**
	 * A line of context surrounding a TextSearchMatch.
	 */
	export interface TextSearchContext {
		/**
		 * The uri for the matching document.
		 */
		uri: Uri;

		/**
		 * One line of text.
		 * previewOptions.charsPerLine applies to this
		 */
		text: string;

		/**
		 * The line number of this line of context.
		 */
		lineNumber: number;
	}

	export type TextSearchResult = TextSearchMatch | TextSearchContext;

	/**
	 * A FileSearchProvider provides search results for files in the given folder that match a query string. It can be invoked by quickopen or other extensions.
	 *
	 * A FileSearchProvider is the more powerful of two ways to implement file search in VS Code. Use a FileSearchProvider if you wish to search within a folder for
	 * all files that match the user's query.
	 *
	 * The FileSearchProvider will be invoked on every keypress in quickopen. When `workspace.findFiles` is called, it will be invoked with an empty query string,
	 * and in that case, every file in the folder should be returned.
	 */
	export interface FileSearchProvider {
		/**
		 * Provide the set of files that match a certain file path pattern.
		 * @param query The parameters for this query.
		 * @param options A set of options to consider while searching files.
		 * @param progress A progress callback that must be invoked for all results.
		 * @param token A cancellation token.
		 */
		provideFileSearchResults(query: FileSearchQuery, options: FileSearchOptions, token: CancellationToken): ProviderResult<Uri[]>;
	}

	/**
	 * A TextSearchProvider provides search results for text results inside files in the workspace.
	 */
	export interface TextSearchProvider {
		/**
		 * Provide results that match the given text pattern.
		 * @param query The parameters for this query.
		 * @param options A set of options to consider while searching.
		 * @param progress A progress callback that must be invoked for all results.
		 * @param token A cancellation token.
		 */
		provideTextSearchResults(query: TextSearchQuery, options: TextSearchOptions, progress: Progress<TextSearchResult>, token: CancellationToken): ProviderResult<TextSearchComplete>;
	}

	/**
	 * Options that can be set on a findTextInFiles search.
	 */
	export interface FindTextInFilesOptions {
		/**
		 * A [glob pattern](#GlobPattern) that defines the files to search for. The glob pattern
		 * will be matched against the file paths of files relative to their workspace. Use a [relative pattern](#RelativePattern)
		 * to restrict the search results to a [workspace folder](#WorkspaceFolder).
		 */
		include?: GlobPattern;

		/**
		 * A [glob pattern](#GlobPattern) that defines files and folders to exclude. The glob pattern
		 * will be matched against the file paths of resulting matches relative to their workspace. When `undefined` only default excludes will
		 * apply, when `null` no excludes will apply.
		 */
		exclude?: GlobPattern | null;

		/**
		 * The maximum number of results to search for
		 */
		maxResults?: number;

		/**
		 * Whether external files that exclude files, like .gitignore, should be respected.
		 * See the vscode setting `"search.useIgnoreFiles"`.
		 */
		useIgnoreFiles?: boolean;

		/**
		 * Whether global files that exclude files, like .gitignore, should be respected.
		 * See the vscode setting `"search.useGlobalIgnoreFiles"`.
		 */
		useGlobalIgnoreFiles?: boolean;

		/**
		 * Whether symlinks should be followed while searching.
		 * See the vscode setting `"search.followSymlinks"`.
		 */
		followSymlinks?: boolean;

		/**
		 * Interpret files using this encoding.
		 * See the vscode setting `"files.encoding"`
		 */
		encoding?: string;

		/**
		 * Options to specify the size of the result text preview.
		 */
		previewOptions?: TextSearchPreviewOptions;

		/**
		 * Number of lines of context to include before each match.
		 */
		beforeContext?: number;

		/**
		 * Number of lines of context to include after each match.
		 */
		afterContext?: number;
	}

	export namespace workspace {
		/**
		 * DEPRECATED
		 */
		export function registerSearchProvider(): Disposable;

		/**
		 * Register a search provider.
		 *
		 * Only one provider can be registered per scheme.
		 *
		 * @param scheme The provider will be invoked for workspace folders that have this file scheme.
		 * @param provider The provider.
		 * @return A [disposable](#Disposable) that unregisters this provider when being disposed.
		 */
		export function registerFileSearchProvider(scheme: string, provider: FileSearchProvider): Disposable;

		/**
		 * Register a text search provider.
		 *
		 * Only one provider can be registered per scheme.
		 *
		 * @param scheme The provider will be invoked for workspace folders that have this file scheme.
		 * @param provider The provider.
		 * @return A [disposable](#Disposable) that unregisters this provider when being disposed.
		 */
		export function registerTextSearchProvider(scheme: string, provider: TextSearchProvider): Disposable;

		/**
		 * Search text in files across all [workspace folders](#workspace.workspaceFolders) in the workspace.
		 * @param query The query parameters for the search - the search string, whether it's case-sensitive, or a regex, or matches whole words.
		 * @param callback A callback, called for each result
		 * @param token A token that can be used to signal cancellation to the underlying search engine.
		 * @return A thenable that resolves when the search is complete.
		 */
		export function findTextInFiles(query: TextSearchQuery, callback: (result: TextSearchResult) => void, token?: CancellationToken): Thenable<TextSearchComplete>;

		/**
		 * Search text in files across all [workspace folders](#workspace.workspaceFolders) in the workspace.
		 * @param query The query parameters for the search - the search string, whether it's case-sensitive, or a regex, or matches whole words.
		 * @param options An optional set of query options. Include and exclude patterns, maxResults, etc.
		 * @param callback A callback, called for each result
		 * @param token A token that can be used to signal cancellation to the underlying search engine.
		 * @return A thenable that resolves when the search is complete.
		 */
		export function findTextInFiles(query: TextSearchQuery, options: FindTextInFilesOptions, callback: (result: TextSearchResult) => void, token?: CancellationToken): Thenable<TextSearchComplete>;
	}

	//#endregion

	//#region Joao: diff command

	/**
	 * The contiguous set of modified lines in a diff.
	 */
	export interface LineChange {
		readonly originalStartLineNumber: number;
		readonly originalEndLineNumber: number;
		readonly modifiedStartLineNumber: number;
		readonly modifiedEndLineNumber: number;
	}

	export namespace commands {

		/**
		 * Registers a diff information command that can be invoked via a keyboard shortcut,
		 * a menu item, an action, or directly.
		 *
		 * Diff information commands are different from ordinary [commands](#commands.registerCommand) as
		 * they only execute when there is an active diff editor when the command is called, and the diff
		 * information has been computed. Also, the command handler of an editor command has access to
		 * the diff information.
		 *
		 * @param command A unique identifier for the command.
		 * @param callback A command handler function with access to the [diff information](#LineChange).
		 * @param thisArg The `this` context used when invoking the handler function.
		 * @return Disposable which unregisters this command on disposal.
		 */
		export function registerDiffInformationCommand(command: string, callback: (diff: LineChange[], ...args: any[]) => any, thisArg?: any): Disposable;
	}

	//#endregion

	//#region Joh: decorations

	//todo@joh -> make class
	export interface DecorationData {
		letter?: string;
		title?: string;
		color?: ThemeColor;
		priority?: number;
		bubble?: boolean;
		source?: string; // hacky... we should remove it and use equality under the hood
	}

	export interface SourceControlResourceDecorations {
		source?: string;
		letter?: string;
		color?: ThemeColor;
	}

	export interface DecorationProvider {
		onDidChangeDecorations: Event<undefined | Uri | Uri[]>;
		provideDecoration(uri: Uri, token: CancellationToken): ProviderResult<DecorationData>;
	}

	export namespace window {
		export function registerDecorationProvider(provider: DecorationProvider): Disposable;
	}

	//#endregion

	//#region André: debug

	export namespace debug {

		/**
		 * Start debugging by using either a named launch or named compound configuration,
		 * or by directly passing a [DebugConfiguration](#DebugConfiguration).
		 * The named configurations are looked up in '.vscode/launch.json' found in the given folder.
		 * Before debugging starts, all unsaved files are saved and the launch configurations are brought up-to-date.
		 * Folder specific variables used in the configuration (e.g. '${workspaceFolder}') are resolved against the given folder.
		 * @param folder The [workspace folder](#WorkspaceFolder) for looking up named configurations and resolving variables or `undefined` for a non-folder setup.
		 * @param nameOrConfiguration Either the name of a debug or compound configuration or a [DebugConfiguration](#DebugConfiguration) object.
		 * @param parent If specified the newly created debug session is registered as a "child" session of a "parent" debug session.
		 * @return A thenable that resolves when debugging could be successfully started.
		 */
		export function startDebugging(folder: WorkspaceFolder | undefined, nameOrConfiguration: string | DebugConfiguration, parentSession?: DebugSession): Thenable<boolean>;
	}

	// deprecated

	export interface DebugConfigurationProvider {
		/**
		 * Deprecated, use DebugAdapterDescriptorFactory.provideDebugAdapter instead.
		 * @deprecated Use DebugAdapterDescriptorFactory.createDebugAdapterDescriptor instead
		 */
		debugAdapterExecutable?(folder: WorkspaceFolder | undefined, token?: CancellationToken): ProviderResult<DebugAdapterExecutable>;
	}

	//#endregion

	//#region Rob, Matt: logging

	/**
	 * The severity level of a log message
	 */
	export enum LogLevel {
		Trace = 1,
		Debug = 2,
		Info = 3,
		Warning = 4,
		Error = 5,
		Critical = 6,
		Off = 7
	}

	export namespace env {
		/**
		 * Current logging level.
		 */
		export const logLevel: LogLevel;

		/**
		 * An [event](#Event) that fires when the log level has changed.
		 */
		export const onDidChangeLogLevel: Event<LogLevel>;
	}

	//#endregion

	//#region Joao: SCM validation

	/**
	 * Represents the validation type of the Source Control input.
	 */
	export enum SourceControlInputBoxValidationType {

		/**
		 * Something not allowed by the rules of a language or other means.
		 */
		Error = 0,

		/**
		 * Something suspicious but allowed.
		 */
		Warning = 1,

		/**
		 * Something to inform about but not a problem.
		 */
		Information = 2
	}

	export interface SourceControlInputBoxValidation {

		/**
		 * The validation message to display.
		 */
		readonly message: string;

		/**
		 * The validation type.
		 */
		readonly type: SourceControlInputBoxValidationType;
	}

	/**
	 * Represents the input box in the Source Control viewlet.
	 */
	export interface SourceControlInputBox {

		/**
		 * A validation function for the input box. It's possible to change
		 * the validation provider simply by setting this property to a different function.
		 */
		validateInput?(value: string, cursorPosition: number): ProviderResult<SourceControlInputBoxValidation | undefined | null>;
	}

	//#endregion

	//#region Joao: SCM selected provider

	export interface SourceControl {

		/**
		 * Whether the source control is selected.
		 */
		readonly selected: boolean;

		/**
		 * An event signaling when the selection state changes.
		 */
		readonly onDidChangeSelection: Event<boolean>;
	}

	//#endregion

	//#region Joao: SCM Input Box

	/**
	 * Represents the input box in the Source Control viewlet.
	 */
	export interface SourceControlInputBox {

		/**
			* Controls whether the input box is visible (default is `true`).
			*/
		visible: boolean;
	}

	//#endregion

	//#region Comments
	/**
	 * Comments provider related APIs are still in early stages, they may be changed significantly during our API experiments.
	 */

	interface CommentInfo {
		/**
		 * All of the comment threads associated with the document.
		 */
		threads: CommentThread[];

		/**
		 * The ranges of the document which support commenting.
		 */
		commentingRanges?: Range[];

		/**
		 * If it's in draft mode or not
		 */
		inDraftMode?: boolean;
	}

	export enum CommentThreadCollapsibleState {
		/**
		 * Determines an item is collapsed
		 */
		Collapsed = 0,
		/**
		 * Determines an item is expanded
		 */
		Expanded = 1
	}

	/**
	 * A collection of comments representing a conversation at a particular range in a document.
	 */
	export interface CommentThread {
		/**
		 * A unique identifier of the comment thread.
		 */
		threadId: string;

		/**
		 * The uri of the document the thread has been created on.
		 */
		resource: Uri;

		/**
		 * The range the comment thread is located within the document. The thread icon will be shown
		 * at the first line of the range.
		 */
		range: Range;

		/**
		 * The human-readable label describing the [Comment Thread](#CommentThread)
		 */
		label?: string;

		/**
		 * The ordered comments of the thread.
		 */
		comments: Comment[];

		/**
		 * Optional accept input command
		 *
		 * `acceptInputCommand` is the default action rendered on Comment Widget, which is always placed rightmost.
		 * This command will be invoked when users the user accepts the value in the comment editor.
		 * This command will disabled when the comment editor is empty.
		 */
		acceptInputCommand?: Command;

		/**
		 * Optional additonal commands.
		 *
		 * `additionalCommands` are the secondary actions rendered on Comment Widget.
		 */
		additionalCommands?: Command[];

		/**
		 * Whether the thread should be collapsed or expanded when opening the document.
		 * Defaults to Collapsed.
		 */
		collapsibleState?: CommentThreadCollapsibleState;

		/**
		 * The command to be executed when users try to delete the comment thread
		 */
		deleteCommand?: Command;

		/**
		 * Dispose this comment thread.
		 * Once disposed, the comment thread will be removed from visible text editors and Comments Panel.
		 */
		dispose?(): void;
	}

	/**
	 * A comment is displayed within the editor or the Comments Panel, depending on how it is provided.
	 */
	export interface Comment {
		/**
		 * The id of the comment
		 */
		commentId: string;

		/**
		 * The text of the comment
		 */
		body: MarkdownString;

		/**
		 * Optional label describing the [Comment](#Comment)
		 * Label will be rendered next to userName if exists.
		 */
		label?: string;

		/**
		 * The display name of the user who created the comment
		 */
		userName: string;

		/**
		 * The icon path for the user who created the comment
		 */
		userIconPath?: Uri;

		/**
		 * @deprecated Use userIconPath instead. The avatar src of the user who created the comment
		 */
		gravatar?: string;

		/**
		 * Whether the current user has permission to edit the comment.
		 *
		 * This will be treated as false if the comment is provided by a `WorkspaceCommentProvider`, or
		 * if it is provided by a `DocumentCommentProvider` and  no `editComment` method is given.
		 *
		 * DEPRECATED, use editCommand
		 */
		canEdit?: boolean;

		/**
		 * Whether the current user has permission to delete the comment.
		 *
		 * This will be treated as false if the comment is provided by a `WorkspaceCommentProvider`, or
		 * if it is provided by a `DocumentCommentProvider` and  no `deleteComment` method is given.
		 *
		 * DEPRECATED, use deleteCommand
		 */
		canDelete?: boolean;

		/**
		 * @deprecated
		 * The command to be executed if the comment is selected in the Comments Panel
		 */
		command?: Command;

		/**
		 * The command to be executed if the comment is selected in the Comments Panel
		 */
		selectCommand?: Command;
>>>>>>> cdca3ff3

	//todo@joh -> make class
	export interface DecorationData {
		letter?: string;
		title?: string;
		color?: ThemeColor;
		priority?: number;
		bubble?: boolean;
		source?: string; // hacky... we should remove it and use equality under the hood
	}

	export interface SourceControlResourceDecorations {
		source?: string;
		letter?: string;
		color?: ThemeColor;
	}

	export interface DecorationProvider {
		onDidChangeDecorations: Event<undefined | Uri | Uri[]>;
		provideDecoration(uri: Uri, token: CancellationToken): ProviderResult<DecorationData>;
	}

	export namespace window {
		export function registerDecorationProvider(provider: DecorationProvider): Disposable;
	}

	//#endregion

	//#region Comments
	/**
	 * A comment is displayed within the editor or the Comments Panel, depending on how it is provided.
	 */
	export interface Comment {
		commentReactions?: CommentReaction[];
	}

	export interface CommentThread {
		threadId: string;
	}
	/**
	 * Comment Reactions
	 * Stay in proposed.
	 */
	export interface CommentReaction {
		readonly label?: string;
		readonly iconPath?: string | Uri;
		count?: number;
		readonly hasReacted?: boolean;
	}

		/**
	 * Stay in proposed
	 */
	export interface CommentReactionProvider {
		availableReactions: CommentReaction[];
		toggleReaction?(document: TextDocument, comment: Comment, reaction: CommentReaction): Promise<void>;
	}

	/**
	 * A comment controller is able to provide [comments](#CommentThread) support to the editor and
	 * provide users various ways to interact with comments.
	 */
	export interface CommentController {
		/**
		 * Optional reaction provider
		 */
		reactionProvider?: CommentReactionProvider;
	}

	//#endregion

}<|MERGE_RESOLUTION|>--- conflicted
+++ resolved
@@ -16,9 +16,6 @@
 
 declare module 'vscode' {
 
-<<<<<<< HEAD
-	//#region Joh: decorations
-=======
 	//#region Alex - resolvers
 
 	export class ResolvedAuthority {
@@ -709,170 +706,6 @@
 
 	//#endregion
 
-	//#region Comments
-	/**
-	 * Comments provider related APIs are still in early stages, they may be changed significantly during our API experiments.
-	 */
-
-	interface CommentInfo {
-		/**
-		 * All of the comment threads associated with the document.
-		 */
-		threads: CommentThread[];
-
-		/**
-		 * The ranges of the document which support commenting.
-		 */
-		commentingRanges?: Range[];
-
-		/**
-		 * If it's in draft mode or not
-		 */
-		inDraftMode?: boolean;
-	}
-
-	export enum CommentThreadCollapsibleState {
-		/**
-		 * Determines an item is collapsed
-		 */
-		Collapsed = 0,
-		/**
-		 * Determines an item is expanded
-		 */
-		Expanded = 1
-	}
-
-	/**
-	 * A collection of comments representing a conversation at a particular range in a document.
-	 */
-	export interface CommentThread {
-		/**
-		 * A unique identifier of the comment thread.
-		 */
-		threadId: string;
-
-		/**
-		 * The uri of the document the thread has been created on.
-		 */
-		resource: Uri;
-
-		/**
-		 * The range the comment thread is located within the document. The thread icon will be shown
-		 * at the first line of the range.
-		 */
-		range: Range;
-
-		/**
-		 * The human-readable label describing the [Comment Thread](#CommentThread)
-		 */
-		label?: string;
-
-		/**
-		 * The ordered comments of the thread.
-		 */
-		comments: Comment[];
-
-		/**
-		 * Optional accept input command
-		 *
-		 * `acceptInputCommand` is the default action rendered on Comment Widget, which is always placed rightmost.
-		 * This command will be invoked when users the user accepts the value in the comment editor.
-		 * This command will disabled when the comment editor is empty.
-		 */
-		acceptInputCommand?: Command;
-
-		/**
-		 * Optional additonal commands.
-		 *
-		 * `additionalCommands` are the secondary actions rendered on Comment Widget.
-		 */
-		additionalCommands?: Command[];
-
-		/**
-		 * Whether the thread should be collapsed or expanded when opening the document.
-		 * Defaults to Collapsed.
-		 */
-		collapsibleState?: CommentThreadCollapsibleState;
-
-		/**
-		 * The command to be executed when users try to delete the comment thread
-		 */
-		deleteCommand?: Command;
-
-		/**
-		 * Dispose this comment thread.
-		 * Once disposed, the comment thread will be removed from visible text editors and Comments Panel.
-		 */
-		dispose?(): void;
-	}
-
-	/**
-	 * A comment is displayed within the editor or the Comments Panel, depending on how it is provided.
-	 */
-	export interface Comment {
-		/**
-		 * The id of the comment
-		 */
-		commentId: string;
-
-		/**
-		 * The text of the comment
-		 */
-		body: MarkdownString;
-
-		/**
-		 * Optional label describing the [Comment](#Comment)
-		 * Label will be rendered next to userName if exists.
-		 */
-		label?: string;
-
-		/**
-		 * The display name of the user who created the comment
-		 */
-		userName: string;
-
-		/**
-		 * The icon path for the user who created the comment
-		 */
-		userIconPath?: Uri;
-
-		/**
-		 * @deprecated Use userIconPath instead. The avatar src of the user who created the comment
-		 */
-		gravatar?: string;
-
-		/**
-		 * Whether the current user has permission to edit the comment.
-		 *
-		 * This will be treated as false if the comment is provided by a `WorkspaceCommentProvider`, or
-		 * if it is provided by a `DocumentCommentProvider` and  no `editComment` method is given.
-		 *
-		 * DEPRECATED, use editCommand
-		 */
-		canEdit?: boolean;
-
-		/**
-		 * Whether the current user has permission to delete the comment.
-		 *
-		 * This will be treated as false if the comment is provided by a `WorkspaceCommentProvider`, or
-		 * if it is provided by a `DocumentCommentProvider` and  no `deleteComment` method is given.
-		 *
-		 * DEPRECATED, use deleteCommand
-		 */
-		canDelete?: boolean;
-
-		/**
-		 * @deprecated
-		 * The command to be executed if the comment is selected in the Comments Panel
-		 */
-		command?: Command;
-
-		/**
-		 * The command to be executed if the comment is selected in the Comments Panel
-		 */
-		selectCommand?: Command;
->>>>>>> cdca3ff3
-
 	//todo@joh -> make class
 	export interface DecorationData {
 		letter?: string;
